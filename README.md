--- conflicted
+++ resolved
@@ -25,33 +25,20 @@
 ```js
 grunt.initConfig({
   git_log_json: {
-<<<<<<< HEAD
-    shortHash: false,
-    dest: 'path/to/changelog.json'
-=======
   	options: {
-  		dest: 'CHANGELOG.json',
+  		dest: 'changelog.json',
   		shortHash: true
   	}
->>>>>>> 14fb3083
   }
 })
 ```
 
 ### Options
-<<<<<<< HEAD
 #### shortHash
 If true, the generated sha hash will be shortened. Default: `false`
 
 #### dest
 The file to write the JSON changelog to. Default is `changelog.json`.
-=======
-> dest
-The file to write the JSON changelog to
-
-> shortHash
-Use short hashes for commits. Default is `false`
->>>>>>> 14fb3083
 
 ## Contributing
 In lieu of a formal styleguide, take care to maintain the existing coding style. Add unit tests for any new or changed functionality. Lint and test your code using [Grunt](http://gruntjs.com/).
